#  This file is part of TACS: The Toolkit for the Analysis of Composite
#  Structures, a parallel finite-element code for structural and
#  multidisciplinary design optimization.
#
#  Copyright (C) 2014 Georgia Tech Research Corporation
#
#  TACS is licensed under the Apache License, Version 2.0 (the
#  "License"); you may not use this software except in compliance with
#  the License.  You may obtain a copy of the License at
#  
#  http://www.apache.org/licenses/LICENSE-2.0 

# For the use of MPI
from mpi4py.libmpi cimport *
cimport mpi4py.MPI as MPI

# Import numpy 
import numpy as np
cimport numpy as np

# Ensure that numpy is initialized
np.import_array()

# Import the definition required for const strings
from libc.string cimport const_char

# Import C methods for python
from cpython cimport PyObject, Py_INCREF

# Import the definitions
from TACS cimport *
from constitutive cimport *
from elements cimport *

# Include the definitions
include "TacsDefs.pxi"

# Include the mpi4py header
cdef extern from "mpi-compat.h":
    pass

def setElementFDStepSize(double dh):
    TACSSetElementFDStepSize(dh)

# Wrap the element behavior types
PY_LINEAR = LINEAR
PY_NONLINEAR = NONLINEAR
PY_LARGE_ROTATION = LARGE_ROTATION

# A generic wrapper class for the TACSElement object
cdef class Element:
    '''Base element class'''
    def __cinit__(self):
        self.ptr = NULL
        return

    def setComponentNum(self, int comp_num):
        self.ptr.setComponentNum(comp_num)
        return

    def numNodes(self):
        return self.ptr.numNodes()
    
cdef class GibbsVector:
    cdef TACSGibbsVector *ptr
    def __cinit__(self, x, y, z):
        self.ptr = new TACSGibbsVector(x, y, z)
        self.ptr.incref()

    def __dealloc__(self):
        self.ptr.decref()
        return

cdef class RefFrame:
    cdef TACSRefFrame *ptr
    def __cinit__(self, GibbsVector r0, GibbsVector r1, GibbsVector r2):
        self.ptr = new TACSRefFrame(r0.ptr, r1.ptr, r2.ptr)
        self.ptr.incref()
        return

    def __dealloc__(self):
        self.ptr.decref()
        return

cdef class RigidBodyViz:
    cdef TACSRigidBodyViz *ptr
    def __cinit__(self,
                  int npts=0, int nelems=0,
                  np.ndarray[TacsScalar, ndim=1, mode='c'] xpts=None,
                  np.ndarray[int, ndim=1, mode='c'] conn=None,
                  GibbsVector vref=None, 
                  TacsScalar Lx=1.0, TacsScalar Ly=1.0, TacsScalar Lz=1.0):
        cdef TACSGibbsVector *vptr = NULL
        if vref is not None:
            vptr = vref.ptr
        if xpts is not None and conn is not None:
            self.ptr = new TACSRigidBodyViz(npts, nelems,
                                            <TacsScalar*>xpts.data,
                                            <int*>conn.data, vref.ptr)
        else:
            self.ptr = new TACSRigidBodyViz(Lx, Ly, Lz)

        self.ptr.incref()
        return

    def __dealloc__(self):
        self.ptr.decref()
        return

cdef class RigidBody(Element):
    cdef TACSRigidBody *rbptr
    def __cinit__(self, RefFrame frame, TacsScalar mass,
                  np.ndarray[TacsScalar, ndim=1, mode='c'] cRef,
                  np.ndarray[TacsScalar, ndim=1, mode='c'] JRef,
                  GibbsVector r0,
                  GibbsVector v0, GibbsVector omega0, GibbsVector g,
                  int mdv=-1,
                  np.ndarray[int, ndim=1, mode='c'] cdvs=None,
                  np.ndarray[int, ndim=1, mode='c'] Jdvs=None):
        cdef int *_cdvs = NULL
        cdef int *_Jdvs = NULL

        # Assign the the variable numbers if they are supplied by the
        # user
        if cdvs is not None:
            _cdvs = <int*>cdvs.data
        if Jdvs is not None:
            _Jdvs = <int*>Jdvs.data

        # Allocate the rigid body object and set the design variables
        self.rbptr = new TACSRigidBody(frame.ptr, mass, 
                                       <TacsScalar*>cRef.data,
                                       <TacsScalar*>JRef.data, r0.ptr,
                                       v0.ptr, omega0.ptr, g.ptr)
        self.rbptr.setDesignVarNums(mdv, _cdvs, _Jdvs)

        # Increase the reference count to the underlying object
        self.ptr = self.rbptr 
        self.ptr.incref()
        return

    def setVisualization(self, RigidBodyViz viz):
        self.rbptr.setVisualization(viz.ptr)
    def __dealloc__(self):
        self.ptr.decref()
        return

    def numNodes(self):
        return self.ptr.numNodes()

    def setComponentNum(self, int comp_num):
        self.ptr.setComponentNum(comp_num)
        return
    
cdef class FixedConstraint(Element):
    def __cinit__(self,
                  GibbsVector point,
                  RigidBody bodyA):
        self.ptr = new TACSFixedConstraint(bodyA.rbptr,
                                           point.ptr)
        self.ptr.incref()
        return    
    def __dealloc__(self):
        self.ptr.decref()
        return
    def numNodes(self):
        return self.ptr.numNodes()
    def setComponentNum(self, int comp_num):
        self.ptr.setComponentNum(comp_num)
        return

cdef class SphericalConstraint(Element):
    def __cinit__(self,
                  GibbsVector point,
                  RigidBody bodyA, RigidBody bodyB=None):
        if bodyB is None:
            self.ptr = new TACSSphericalConstraint(bodyA.rbptr,
                                                   point.ptr)
        else:
            self.ptr = new TACSSphericalConstraint(bodyA.rbptr, bodyB.rbptr,
                                                   point.ptr)
        self.ptr.incref()
        return    
    def __dealloc__(self):
        self.ptr.decref()
        return
    def numNodes(self):
        return self.ptr.numNodes()
    def setComponentNum(self, int comp_num):
        self.ptr.setComponentNum(comp_num)
        return

cdef class RevoluteConstraint(Element):
    def __cinit__(self, GibbsVector point, GibbsVector eA,
                  RigidBody bodyA, RigidBody bodyB=None):
        if bodyB is None:
            self.ptr = new TACSRevoluteConstraint(bodyA.rbptr,
                                                  point.ptr, eA.ptr)
        else:
            self.ptr = new TACSRevoluteConstraint(bodyA.rbptr, bodyB.rbptr,
                                                  point.ptr, eA.ptr)
        self.ptr.incref()
        return
    def __dealloc__(self):
        self.ptr.decref()
        return    
    def numNodes(self):
        return self.ptr.numNodes()
    def setComponentNum(self, int comp_num):
        self.ptr.setComponentNum(comp_num)
        return

cdef class CylindricalConstraint(Element):
    def __cinit__(self, GibbsVector point, GibbsVector eA,
                  RigidBody bodyA, RigidBody bodyB=None):
        if bodyB is None:
            self.ptr = new TACSCylindricalConstraint(bodyA.rbptr,
                                                     point.ptr, eA.ptr)
        else:
            self.ptr = new TACSCylindricalConstraint(bodyA.rbptr, bodyB.rbptr,
                                                     point.ptr, eA.ptr)
        self.ptr.incref()
        return
    def __dealloc__(self):
        self.ptr.decref()
        return    
    def numNodes(self):
        return self.ptr.numNodes()
    def setComponentNum(self, int comp_num):
        self.ptr.setComponentNum(comp_num)
        return

cdef class PrismaticConstraint(Element):
    def __cinit__(self, GibbsVector point, GibbsVector eA,
                  RigidBody bodyA, RigidBody bodyB=None):
        if bodyB is None:
            self.ptr = new TACSPrismaticConstraint(bodyA.rbptr,
                                                   point.ptr, eA.ptr)
        else:
            self.ptr = new TACSPrismaticConstraint(bodyA.rbptr, bodyB.rbptr,
                                                   point.ptr, eA.ptr)
        self.ptr.incref()
        return
    def __dealloc__(self):
        self.ptr.decref()
        return    
    def numNodes(self):
        return self.ptr.numNodes()
    def setComponentNum(self, int comp_num):
        self.ptr.setComponentNum(comp_num)
        return

cdef class SlidingPivotConstraint(Element):
    def __cinit__(self, GibbsVector point, GibbsVector eA,
                  RigidBody bodyA, RigidBody bodyB=None):
        if bodyB is None:
            self.ptr = new TACSSlidingPivotConstraint(bodyA.rbptr,
                                                      point.ptr, eA.ptr)
        else:
            self.ptr = new TACSSlidingPivotConstraint(bodyA.rbptr, bodyB.rbptr,
                                                      point.ptr, eA.ptr)
        self.ptr.incref()
        return
    def __dealloc__(self):
        self.ptr.decref()
        return    
    def numNodes(self):
        return self.ptr.numNodes()
    def setComponentNum(self, int comp_num):
        self.ptr.setComponentNum(comp_num)
        return

cdef class RigidLink(Element):
    def __cinit__(self, RigidBody bodyA):
        self.ptr = new TACSRigidLink(bodyA.rbptr)
        self.ptr.incref()
        return
    def __dealloc__(self):
        self.ptr.decref()
        return
    def numNodes(self):
        return self.ptr.numNodes()
    def setComponentNum(self, int comp_num):
        self.ptr.setComponentNum(comp_num)
        return

cdef class RevoluteDriver(Element):
    def __cinit__(self, GibbsVector rev, TacsScalar omega):
        self.ptr = new TACSRevoluteDriver(rev.ptr, omega)
        self.ptr.incref()
        return
    def __dealloc__(self):
        self.ptr.decref()
        return    
    def numNodes(self):
        return self.ptr.numNodes()
    def setComponentNum(self, int comp_num):
        self.ptr.setComponentNum(comp_num)
        return

cdef class MotionDriver(Element):
    def __cinit__(self, GibbsVector dir, TacsScalar omega,
                  arrest_rot=False):
        if arrest_rot is False:
            self.ptr = new TACSMotionDriver(dir.ptr, omega, 0)
        else:
            self.ptr = new TACSMotionDriver(dir.ptr, omega, 1)
        self.ptr.incref()
        return
    def __dealloc__(self):
        self.ptr.decref()
        return    
    def numNodes(self):
        return self.ptr.numNodes()
    def setComponentNum(self, int comp_num):
        self.ptr.setComponentNum(comp_num)
        return

cdef class LinearizedMotionDriver(Element):
    def __cinit__(self, GibbsVector dir, TacsScalar omega,
                  arrest_rot=False):
        if arrest_rot is False:
            self.ptr = new TACSLinearizedMotionDriver(dir.ptr, omega, 0)
        else:
            self.ptr = new TACSLinearizedMotionDriver(dir.ptr, omega, 1)
        self.ptr.incref()
        return
    def __dealloc__(self):
        self.ptr.decref()
        return    
    def numNodes(self):
        return self.ptr.numNodes()
    def setComponentNum(self, int comp_num):
        self.ptr.setComponentNum(comp_num)
        return

cdef class AverageConstraint(Element):
    def __cinit__(self, RigidBody body, GibbsVector point,
                  RefFrame frame, int moment_flag=0):
        self.ptr = new TACSAverageConstraint(body.rbptr, point.ptr,
                                             frame.ptr, moment_flag)
        self.ptr.incref()
        return
    def __dealloc__(self):
        self.ptr.decref()
        return

cdef class PlaneQuad(Element):
    def __cinit__(self, int order, PlaneStress stiff,
                  ElementBehaviorType elem_type=LINEAR,
                  int component_num=0):
        '''
        Wrap the PlaneStressQuad element class for order 2,3,4
        '''
        cdef PlaneStressStiffness *con = _dynamicPlaneStress(stiff.ptr)
        if order == 2:
            self.ptr = new PlaneStressQuad2(con, elem_type, component_num)
            self.ptr.incref()
        elif order == 3:
            self.ptr = new PlaneStressQuad3(con, elem_type, component_num)
            self.ptr.incref()
        elif order == 4:
            self.ptr = new PlaneStressQuad4(con, elem_type, component_num)
            self.ptr.incref()
        elif order == 5:
            self.ptr = new PlaneStressQuad5(con, elem_type, component_num)
            self.ptr.incref()
        return
        
    def __dealloc__(self):
        self.ptr.decref()
        return

cdef class PSQuadTraction(Element):
    def __cinit__(self, int surf,
                  np.ndarray[TacsScalar, ndim=1, mode='c'] tx,
                  np.ndarray[TacsScalar, ndim=1, mode='c'] ty):
        if len(tx) != len(ty):
            errmsg = 'Traction lengths must be equal'
            raise ValueError(errmsg)
        if len(tx) < 2 or len(tx) > 5:
            errmsg = 'Traction lengths must be between 2 and 4'
        cdef int order = len(tx)
        self.ptr = NULL
        if order == 2:
            self.ptr = new PSQuadTraction2(surf, <TacsScalar*>tx.data,
                                           <TacsScalar*>ty.data)
            self.ptr.incref()
        elif order == 3:
            self.ptr = new PSQuadTraction3(surf, <TacsScalar*>tx.data,
                                           <TacsScalar*>ty.data)
            self.ptr.incref()
        elif order == 4:
            self.ptr = new PSQuadTraction4(surf, <TacsScalar*>tx.data,
                                           <TacsScalar*>ty.data)
            self.ptr.incref()
        elif order == 5:
            self.ptr = new PSQuadTraction5(surf, <TacsScalar*>tx.data,
                                           <TacsScalar*>ty.data)
            self.ptr.incref()
        return

    def __dealloc__(self):
        if self.ptr:
            self.ptr.decref()
        return

    def numNodes(self):
        return self.ptr.numNodes()
    
cdef class Traction3D(Element):
    def __cinit__(self, int order, int surf, 
                  TacsScalar tx, TacsScalar ty, TacsScalar tz):
        if order < 2 or order > 5:
            errmsg = 'Traction3D order must be between 2 and 4'
            raise ValueError(errmsg)
        if surf < 0 or surf >= 6:
            errmsg = 'Traction3D surf must be between 0 and 5'
            raise ValueError(errmsg)
        self.ptr = NULL
        if order == 2:
            self.ptr = new TACS3DTraction2(surf, tx, ty, tz)
            self.ptr.incref()
        elif order == 3:
            self.ptr = new TACS3DTraction3(surf, tx, ty, tz)
            self.ptr.incref()
        elif order == 4:
            self.ptr = new TACS3DTraction4(surf, tx, ty, tz)
            self.ptr.incref()
        elif order == 5:
            self.ptr = new TACS3DTraction5(surf, tx, ty, tz)
            self.ptr.incref()
        return
    def __dealloc__(self):
        if self.ptr:
            self.ptr.decref()
        return
    def numNodes(self):
        return self.ptr.numNodes()
    
cdef class PlaneTri6(Element):
    def __cinit__(self, PlaneStress stiff,
                  ElementBehaviorType elem_type=LINEAR,
                  int component_num=0):
        '''
        Wrap the PlaneStressTri6 element class
        '''
        cdef PlaneStressStiffness *con = _dynamicPlaneStress(stiff.ptr)
        self.ptr = new PlaneStressTri6(con, elem_type, component_num)
        self.ptr.incref()
        return

    def __dealloc__(self):
        self.ptr.decref()
        return

    def numNodes(self):
        return self.ptr.numNodes()
    
cdef class ShellTraction(Element):
    def __cinit__(self, int order,
                  np.ndarray[TacsScalar, ndim=1, mode='c'] tx,
                  np.ndarray[TacsScalar, ndim=1, mode='c'] ty,
                  np.ndarray[TacsScalar, ndim=1, mode='c'] tz):
        self.ptr = NULL
        if order < 2 or order > 5:
            errmsg = 'ShellTraction order must be between 2 and 4'
            raise ValueError(errmsg)
        if order == 2:
            self.ptr = new TACSShellTraction2(<TacsScalar*>tx.data,
                                              <TacsScalar*>ty.data,
                                              <TacsScalar*>tz.data)
            self.ptr.incref()
        elif order == 3:
            self.ptr = new TACSShellTraction3(<TacsScalar*>tx.data,
                                              <TacsScalar*>ty.data,
                                              <TacsScalar*>tz.data)
            self.ptr.incref()
        elif order == 4:
            self.ptr = new TACSShellTraction4(<TacsScalar*>tx.data,
                                              <TacsScalar*>ty.data,
                                              <TacsScalar*>tz.data)
            self.ptr.incref()
        elif order == 5:
            self.ptr = new TACSShellTraction5(<TacsScalar*>tx.data,
                                              <TacsScalar*>ty.data,
                                              <TacsScalar*>tz.data)
            self.ptr.incref()
        return
    
    def __dealloc__(self):
        if self.ptr:
            self.ptr.decref()
        return
    
    def numNodes(self):
        return self.ptr.numNodes()

cdef class MITCShell(Element):
    def __cinit__(self, int order, FSDT stiff, 
                  ElementBehaviorType elem_type=LINEAR,
                  int component_num=0):
        '''
        Wrap the MITCShell element class for order 2,3,4
        '''
        cdef FSDTStiffness *con = _dynamicFSDT(stiff.ptr)
        if order == 2:
            self.ptr = new MITCShell2(con, elem_type, component_num)
            self.ptr.incref()
        elif order == 3:
            self.ptr = new MITCShell3(con, elem_type, component_num)
            self.ptr.incref()
        elif order == 4:
            self.ptr = new MITCShell4(con, elem_type, component_num)
            self.ptr.incref()
        elif order == 5:
            self.ptr = new MITCShell5(con, elem_type, component_num)
            self.ptr.incref()
                    
    def __dealloc__(self):
        self.ptr.decref()
        return

    def numNodes(self):
        return self.ptr.numNodes()

cdef class Solid(Element):
    def __cinit__(self, int order, SolidStiff stiff, 
                  ElementBehaviorType elem_type=LINEAR,
                  int component_num=0):
        '''
        Wrap the Solid element class for order 2,3,4
        '''
        cdef SolidStiffness *con = _dynamicSolid(stiff.ptr)
        if order == 2:
            self.ptr = new Solid2(con, elem_type, component_num)
            self.ptr.incref()
        elif order == 3:
            self.ptr = new Solid3(con, elem_type, component_num)
            self.ptr.incref()
        elif order == 4:
            self.ptr = new Solid4(con, elem_type, component_num)
            self.ptr.incref()
        elif order == 5:
            self.ptr = new Solid5(con, elem_type, component_num)
            self.ptr.incref()

    def __dealloc__(self):
        self.ptr.decref()
        return

    def numNodes(self):
        return self.ptr.numNodes()
        
cdef class MITC(Element):
    def __cinit__(self, FSDT stiff, GibbsVector gravity=None,
                  GibbsVector vInit=None, GibbsVector omegaInit=None):
        cdef FSDTStiffness *con = _dynamicFSDT(stiff.ptr)
        if omegaInit is not None:
            self.ptr = new MITC9(con, gravity.ptr,
                                 vInit.ptr, omegaInit.ptr)
        elif vInit is not None:
            self.ptr = new MITC9(con, gravity.ptr, vInit.ptr, NULL)
        elif gravity is not None:
            self.ptr = new MITC9(con, gravity.ptr, NULL, NULL)
        else:
            self.ptr = new MITC9(con, NULL, NULL, NULL)
        self.ptr.incref()
        return
    
    def __dealloc__(self):
        self.ptr.decref()
        return

    def setComponentNum(self, int comp_num):
        self.ptr.setComponentNum(comp_num)
        return
    
    def numNodes(self):
        return self.ptr.numNodes()

cdef class MITCBeam(Element):
    def __cinit__(self, Timoshenko stiff, GibbsVector gravity=None,
                  GibbsVector vInit=None, GibbsVector omegaInit=None):
        cdef TimoshenkoStiffness *con = _dynamicTimoshenko(stiff.ptr)
        if omegaInit is not None:
            self.ptr = new MITC3(con, gravity.ptr,
                                 vInit.ptr, omegaInit.ptr)
        elif vInit is not None:
            self.ptr = new MITC3(con, gravity.ptr, vInit.ptr, NULL)
        elif gravity is not None:
            self.ptr = new MITC3(con, gravity.ptr, NULL, NULL)
        else:
            self.ptr = new MITC3(con, NULL, NULL, NULL)
        self.ptr.incref()
        return
    
    def __dealloc__(self):
        self.ptr.decref()
        return
    
    def setComponentNum(self, int comp_num):
        self.ptr.setComponentNum(comp_num)
        return
    
    def numNodes(self):
        return self.ptr.numNodes()

# This wraps a C++ array with a numpy array for later useage
cdef inplace_array_1d(int nptype, int dim1, void *data_ptr):
    '''Return a numpy version of the array'''
    # Set the shape of the array
    cdef int size = 1
    cdef np.npy_intp shape[1]
    cdef np.ndarray ndarray

    # Set the first entry of the shape array
    shape[0] = <np.npy_intp>dim1
        
    # Create the array itself - Note that this function will not
    # delete the data once the ndarray goes out of scope
    ndarray = np.PyArray_SimpleNewFromData(size, shape,
                                           nptype, data_ptr)
    
    return ndarray

cdef inplace_array_2d(int nptype, int dim1, int dim2, void *data_ptr):
    '''Return a numpy version of the array'''
    # Set the shape of the array
    cdef int size = 2
    cdef np.npy_intp shape[2]
    cdef np.ndarray ndarray

    # Set the first entry of the shape array
    shape[0] = <np.npy_intp>dim1
    shape[1] = <np.npy_intp>dim2
        
    # Create the array itself - Note that this function will not
    # delete the data once the ndarray goes out of scope
    ndarray = np.PyArray_SimpleNewFromData(size, shape,
                                           nptype, data_ptr)
    
    return ndarray

<<<<<<< HEAD
cdef void getinitconditions(void * _self, int nvars, int num_nodes,
                            TacsScalar * vars, 
                            TacsScalar * dvars, 
                            TacsScalar * ddvars, 
                            const TacsScalar * Xpts):
    '''Get the initial conditions'''
    _vars = inplace_array_1d(np.NPY_DOUBLE, nvars, <void*>vars) 
    _dvars = inplace_array_1d(np.NPY_DOUBLE, nvars, <void*>dvars)
    _ddvars = inplace_array_1d(np.NPY_DOUBLE, nvars, <void*>ddvars)
    _Xpts = inplace_array_1d(np.NPY_DOUBLE, 3*num_nodes, <void*>Xpts)
    (<object>_self).getInitConditions(_vars, _dvars, _ddvars, _Xpts)
    return 


=======
>>>>>>> 1d6d3724
cdef void addresidual(void * _self, int nvars, int num_nodes, 
                      double time, TacsScalar * res,
                      const TacsScalar * Xpts,
                      const TacsScalar * vars,
                      const TacsScalar * dvars,
                      const TacsScalar * ddvars):
    '''Add the residual'''
    _res = inplace_array_1d(np.NPY_DOUBLE, nvars, <void*>res)
    _Xpts = inplace_array_1d(np.NPY_DOUBLE, 3*num_nodes, <void*>Xpts)
<<<<<<< HEAD
    _vars = inplace_array_1d(np.NPY_DOUBLE, nvars, <void*>vars) 
=======
    _vars = inplace_array_1d(np.NPY_DOUBLE, nvars, <void*>vars)
>>>>>>> 1d6d3724
    _dvars = inplace_array_1d(np.NPY_DOUBLE, nvars, <void*>dvars)
    _ddvars = inplace_array_1d(np.NPY_DOUBLE, nvars, <void*>ddvars)
    (<object>_self).addResidual(time, _res, _Xpts, _vars, _dvars, _ddvars)
    return 

cdef void addjacobian(void * _self, int nvars, int num_nodes, 
                      double time, TacsScalar J[],
                      double alpha, double beta, double gamma,
                      const TacsScalar Xpts[],
                      const TacsScalar vars[],
                      const TacsScalar dvars[],
                      const TacsScalar ddvars[]):
    '''Add the Jacobian'''
    _J = inplace_array_2d(np.NPY_DOUBLE, nvars, nvars, <void*>J)
    _Xpts = inplace_array_1d(np.NPY_DOUBLE, 3*num_nodes, <void*>Xpts)
    _vars = inplace_array_1d(np.NPY_DOUBLE, nvars, <void*>vars)
    _dvars = inplace_array_1d(np.NPY_DOUBLE, nvars, <void*>dvars)
    _ddvars = inplace_array_1d(np.NPY_DOUBLE, nvars, <void*>ddvars)
    (<object>_self).addJacobian(time, _J, alpha, beta, gamma, _Xpts, _vars, _dvars, _ddvars)
    return 

cdef class pyElement(Element):
    def __cinit__(self, int num_nodes, int num_displacements, *args, **kwargs):
        cdef TACSElementWrapper *pointer
<<<<<<< HEAD

=======
>>>>>>> 1d6d3724
        pointer = new TACSElementWrapper(<PyObject*>self, num_nodes, num_displacements)
        pointer.incref()

        # Set the function pointers
<<<<<<< HEAD
        pointer.getinitconditions = getinitconditions
=======
>>>>>>> 1d6d3724
        pointer.addresidual = addresidual
        pointer.addjacobian = addjacobian

        self.ptr = pointer

    def __dealloc__(self):
        self.ptr.decref()
        return<|MERGE_RESOLUTION|>--- conflicted
+++ resolved
@@ -642,7 +642,6 @@
     
     return ndarray
 
-<<<<<<< HEAD
 cdef void getinitconditions(void * _self, int nvars, int num_nodes,
                             TacsScalar * vars, 
                             TacsScalar * dvars, 
@@ -655,10 +654,7 @@
     _Xpts = inplace_array_1d(np.NPY_DOUBLE, 3*num_nodes, <void*>Xpts)
     (<object>_self).getInitConditions(_vars, _dvars, _ddvars, _Xpts)
     return 
-
-
-=======
->>>>>>> 1d6d3724
+  
 cdef void addresidual(void * _self, int nvars, int num_nodes, 
                       double time, TacsScalar * res,
                       const TacsScalar * Xpts,
@@ -668,11 +664,7 @@
     '''Add the residual'''
     _res = inplace_array_1d(np.NPY_DOUBLE, nvars, <void*>res)
     _Xpts = inplace_array_1d(np.NPY_DOUBLE, 3*num_nodes, <void*>Xpts)
-<<<<<<< HEAD
-    _vars = inplace_array_1d(np.NPY_DOUBLE, nvars, <void*>vars) 
-=======
     _vars = inplace_array_1d(np.NPY_DOUBLE, nvars, <void*>vars)
->>>>>>> 1d6d3724
     _dvars = inplace_array_1d(np.NPY_DOUBLE, nvars, <void*>dvars)
     _ddvars = inplace_array_1d(np.NPY_DOUBLE, nvars, <void*>ddvars)
     (<object>_self).addResidual(time, _res, _Xpts, _vars, _dvars, _ddvars)
@@ -697,18 +689,11 @@
 cdef class pyElement(Element):
     def __cinit__(self, int num_nodes, int num_displacements, *args, **kwargs):
         cdef TACSElementWrapper *pointer
-<<<<<<< HEAD
-
-=======
->>>>>>> 1d6d3724
         pointer = new TACSElementWrapper(<PyObject*>self, num_nodes, num_displacements)
         pointer.incref()
 
         # Set the function pointers
-<<<<<<< HEAD
         pointer.getinitconditions = getinitconditions
-=======
->>>>>>> 1d6d3724
         pointer.addresidual = addresidual
         pointer.addjacobian = addjacobian
 
