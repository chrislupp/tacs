--- conflicted
+++ resolved
@@ -7,8 +7,8 @@
 #  TACS is licensed under the Apache License, Version 2.0 (the
 #  "License"); you may not use this software except in compliance with
 #  the License.  You may obtain a copy of the License at
-#  
-#  http://www.apache.org/licenses/LICENSE-2.0 
+#
+#  http://www.apache.org/licenses/LICENSE-2.0
 
 # For MPI capabilities
 from mpi4py.libmpi cimport *
@@ -26,8 +26,8 @@
     enum FunctionDomain:
         ENTIRE_DOMAIN
         SUB_DOMAIN
-        NO_DOMAIN        
-    
+        NO_DOMAIN
+
 cdef extern from "Compliance.h":
     cdef cppclass TACSCompliance(TACSFunction):
         TACSCompliance(TACSAssembler *tacs)
@@ -37,24 +37,18 @@
         TACSStructuralMass(TACSAssembler *tacs)
 
 cdef extern from "KSFailure.h":
-<<<<<<< HEAD
     enum KSFailureType"TACSKFailure::KSFailureType":
         KS_FAILURE_DISCRETE"TACSKSFailure::DISCRETE"
         KS_FAILURE_CONTINUOUS"TACSKSFailure::CONTINUOUS"
         PNORM_FAILURE_DISCRETE"TACSKSFailure::PNORM_DISCRETE"
         PNORM_FAILURE_CONTINUOUS"TACSKSFailure::PNORM_CONTINUOUS"
-=======
-    enum KSFailureType"TACSKSFailure::KSFailureType":
-        KS_DISCRETE"TACSKSFailure::DISCRETE"
-        KS_CONTINUOUS"TACSKSFailure::CONTINUOUS"
->>>>>>> 2aa86b15
-        
+
     enum KSConstitutiveFunction"TACSKSFailure::KSConstitutiveFunction":
         KS_FAILURE"TACSKSFailure::FAILURE"
         KS_BUCKLING"TACSKSFailure::BUCKLING"
 
     cdef cppclass TACSKSFailure(TACSFunction):
-        TACSKSFailure(TACSAssembler *tacs, double ksWeight,  
+        TACSKSFailure(TACSAssembler *tacs, double ksWeight,
                       KSConstitutiveFunction func,
                       double alpha)
         void setKSFailureType(KSFailureType ftype)
@@ -71,7 +65,7 @@
         PNORM_DISP_CONTINUOUS"TACSKSDisplacement::PNORM_CONTINUOUS"
 
     cdef cppclass TACSKSDisplacement(TACSFunction):
-        TACSKSDisplacement(TACSAssembler *tacs, double ksWeight, 
+        TACSKSDisplacement(TACSAssembler *tacs, double ksWeight,
                            TacsScalar dir[])
         void setKSDispType(KSDisplacementType)
 
@@ -93,7 +87,7 @@
     enum InducedConstitutiveFunction"TACSInducedFailure::InducedConstitutiveFunction":
         INDUCED_FAILURE"TACSInducedFailure::FAILURE"
         INDUCED_BUCKLING"TACSInducedFailure::BUCKLING"
-      
+
     cdef cppclass TACSInducedFailure(TACSFunction):
         TACSInducedFailure(TACSAssembler *tacs, double P,
                            InducedConstitutiveFunction func)
@@ -105,7 +99,7 @@
 
 cdef extern from "ThermalKSFailure.h":
     cdef cppclass TACSThermalKSFailure(TACSFunction):
-        TACSThermalKSFailure(TACSAssembler *tacs, double ksWeight,  
+        TACSThermalKSFailure(TACSAssembler *tacs, double ksWeight,
                              KSConstitutiveFunction func,
                              double alpha)
         void setKSFailureType(KSFailureType ftype)
